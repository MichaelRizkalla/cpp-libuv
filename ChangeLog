--- conflicted
+++ resolved
@@ -1,4 +1,23 @@
-<<<<<<< HEAD
+2013.06.05, Version 0.10.10 (Stable), 0d95a88bd35fce93863c57a460be613aea34d2c5
+
+Changes since version 0.10.9:
+
+* include: document uv_update_time() and uv_now() (Ben Noordhuis)
+
+* linux: fix cpu model parsing on newer arm kernels (Ben Noordhuis)
+
+* linux: fix a memory leak in uv_cpu_info() error path (Ben Noordhuis)
+
+* linux: don't ignore out-of-memory errors in uv_cpu_info() (Ben Noordhuis)
+
+* unix, windows: move uv_now() to uv-common.c (Ben Noordhuis)
+
+* test: fix a compilation problem in test-osx-select.c that was caused by the
+  use of c-style comments (Bert Belder)
+
+* darwin: use uv_fs_sendfile() use the sendfile api correctly (Wynn Wilkes)
+
+
 2013.05.30, Version 0.11.4 (Unstable), e43e5b3d954a0989db5588aa110e1fe4fe6e0219
 
 Changes since version 0.11.3:
@@ -34,17 +53,11 @@
 * unix: add uv__is_closing() macro (Ben Noordhuis)
 
 * unix: stop stream POLLOUT watcher on write error (Ben Noordhuis)
-=======
-2013.06.05, Version 0.10.10 (Stable), 0d95a88bd35fce93863c57a460be613aea34d2c5
-
-Changes since version 0.10.9:
->>>>>>> 3ab35436
 
 * include: document uv_update_time() and uv_now() (Ben Noordhuis)
 
 * linux: fix cpu model parsing on newer arm kernels (Ben Noordhuis)
 
-<<<<<<< HEAD
 * linux: fix a memory leak in uv_cpu_info() error path (Ben Noordhuis)
 
 * linux: don't ignore out-of-memory errors in uv_cpu_info() (Ben Noordhuis)
@@ -64,15 +77,6 @@
 
 * unix, windows: ensure that uv_run() in RUN_ONCE mode calls timers that expire
   after blocking (Ben Noordhuis)
-=======
-* linux: fix memory leak in uv_cpu_info() error path (Ben Noordhuis)
-
-* linux: don't ignore OOM errors in uv_cpu_info() (Ben Noordhuis)
-
-* unix, windows: move uv_now() to uv-common.c (Ben Noordhuis)
-
-* darwin: make uv_fs_sendfile() respect length param (Wynn Wilkes)
->>>>>>> 3ab35436
 
 
 2013.05.29, Version 0.10.9 (Stable), a195f9ace23d92345baf57582678bfc3017e6632
