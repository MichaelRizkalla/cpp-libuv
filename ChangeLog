--- conflicted
+++ resolved
@@ -1,4 +1,39 @@
-<<<<<<< HEAD
+2013.05.29, Version 0.10.9 (Stable), a195f9ace23d92345baf57582678bfc3017e6632
+
+Changes since version 0.10.8:
+
+* unix: fix stream refcounting buglet (Ben Noordhuis)
+
+* unix: remove erroneous asserts (Ben Noordhuis)
+
+* unix: add uv__is_closing() macro (Ben Noordhuis)
+
+* unix: stop stream POLLOUT watcher on write error (Ben Noordhuis)
+
+
+2013.05.25, Version 0.10.8 (Stable), 0f39be12926fe2d8766a9f025797a473003e6504
+
+Changes since version 0.10.7:
+
+* windows: make uv_spawn not fail under job control (Bert Belder)
+
+* darwin: assume CFRunLoopStop() isn't thread-safe (Fedor Indutny)
+
+* win: fix UV_EALREADY incorrectly set (Bert Belder)
+
+* darwin: make two uv__cf_*() functions static (Ben Noordhuis)
+
+* darwin: task_info() cannot fail (Ben Noordhuis)
+
+* unix: add mapping for ENETDOWN (Ben Noordhuis)
+
+* unix: implicitly signal write errors to libuv user (Ben Noordhuis)
+
+* unix: fix assert on signal pipe overflow (Bert Belder)
+
+* unix: turn off POLLOUT after stream connect (Ben Noordhuis)
+
+
 2013.05.16, Version 0.11.3 (Unstable), 0a48c05b5988aea84c605751900926fa25443b34
 
 Changes since version 0.11.2:
@@ -24,42 +59,6 @@
 * test, sunos: disable process_title test (Miroslav Bajtoš)
 
 * test: add error logging to tty unit test (Miroslav Bajtoš)
-=======
-2013.05.29, Version 0.10.9 (Stable), a195f9ace23d92345baf57582678bfc3017e6632
-
-Changes since version 0.10.8:
-
-* unix: fix stream refcounting buglet (Ben Noordhuis)
-
-* unix: remove erroneous asserts (Ben Noordhuis)
-
-* unix: add uv__is_closing() macro (Ben Noordhuis)
-
-* unix: stop stream POLLOUT watcher on write error (Ben Noordhuis)
-
-
-2013.05.25, Version 0.10.8 (Stable), 0f39be12926fe2d8766a9f025797a473003e6504
-
-Changes since version 0.10.7:
-
-* windows: make uv_spawn not fail under job control (Bert Belder)
-
-* darwin: assume CFRunLoopStop() isn't thread-safe (Fedor Indutny)
-
-* win: fix UV_EALREADY incorrectly set (Bert Belder)
-
-* darwin: make two uv__cf_*() functions static (Ben Noordhuis)
-
-* darwin: task_info() cannot fail (Ben Noordhuis)
-
-* unix: add mapping for ENETDOWN (Ben Noordhuis)
-
-* unix: implicitly signal write errors to libuv user (Ben Noordhuis)
-
-* unix: fix assert on signal pipe overflow (Bert Belder)
-
-* unix: turn off POLLOUT after stream connect (Ben Noordhuis)
->>>>>>> b4c658c3
 
 
 2013.05.15, Version 0.10.7 (Stable), 028baaf0846b686a81e992cb2f2f5a9b8e841fcf
