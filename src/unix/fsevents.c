--- conflicted
+++ resolved
@@ -298,13 +298,6 @@
         }
       }
 
-<<<<<<< HEAD
-      /* Ignore events with path equal to directory itself */
-      if (len == 0)
-        continue;
-
-=======
->>>>>>> d16e6094
       /* Do not emit events from subdirectories (without option set) */
       if ((handle->cf_flags & UV_FS_EVENT_RECURSIVE) == 0 && *path != '\0') {
         pos = strchr(path + 1, '/');
@@ -320,21 +313,10 @@
       memcpy(event->path, path, len + 1);
       event->events = UV_RENAME;
 
-<<<<<<< HEAD
-      if (0 != (flags & kFSEventsModified) &&
-          0 != (flags & kFSEventStreamEventFlagItemIsDir) &&
-          0 == (flags & kFSEventStreamEventFlagItemRenamed)) {
-        event->events = UV_CHANGE;
-      }
-      if (0 == (flags & kFSEventStreamEventFlagItemIsDir) &&
-          0 == (flags & kFSEventStreamEventFlagItemRenamed)) {
-        event->events = UV_CHANGE;
-=======
       if (0 == (flags & kFSEventsRenamed)) {
         if (0 != (flags & kFSEventsModified) ||
             0 == (flags & kFSEventStreamEventFlagItemIsDir))
           event->events = UV_CHANGE;
->>>>>>> d16e6094
       }
 
       QUEUE_INSERT_TAIL(&head, &event->member);
