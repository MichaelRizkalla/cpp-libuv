--- conflicted
+++ resolved
@@ -339,7 +339,6 @@
 }
 
 
-<<<<<<< HEAD
 
 size_t uv__count_bufs(const uv_buf_t bufs[], unsigned int nbufs) {
   unsigned int i;
@@ -443,7 +442,9 @@
 #endif
 
   return 0;
-=======
+}
+
+
 int uv_loop_configure(uv_loop_t* loop, uv_loop_option option, ...) {
   va_list ap;
   int err;
@@ -454,5 +455,4 @@
   va_end(ap);
 
   return err;
->>>>>>> 9da5fd44
 }