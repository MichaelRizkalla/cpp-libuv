--- conflicted
+++ resolved
@@ -29,7 +29,6 @@
       ],
       'direct_dependent_settings': {
         'include_dirs': [ 'include' ],
-<<<<<<< HEAD
         'conditions': [
           ['OS != "win"', {
             'defines': [ '_LARGEFILE_SOURCE', '_FILE_OFFSET_BITS=64' ],
@@ -37,18 +36,11 @@
           ['OS == "mac"', {
             'defines': [ '_DARWIN_USE_64_BIT_INODE=1' ],
           }],
-          ['OS == "linux"', {
-            'libraries': [ '-ldl' ],
-          }],
         ],
-      },
-
-=======
       },
       'defines': [
         'HAVE_CONFIG_H'
       ],
->>>>>>> deeec421
       'sources': [
         'common.gypi',
         'include/uv.h',
@@ -149,18 +141,6 @@
             'src/unix/udp.c',
           ],
           'include_dirs': [ 'src/unix/ev', ],
-<<<<<<< HEAD
-          'libraries': [ '-lm' ],
-          'conditions': [
-            ['"<(library)" == "shared_library"', {
-              'cflags': [ '-fPIC' ],
-            }],
-          ],
-        }],
-        [ 'OS=="mac"', {
-          'sources': [ 'src/unix/darwin.c', 'src/unix/fsevents.c' ],
-          'direct_dependent_settings': {
-=======
           'link_settings': {
             'libraries': [ '-lm' ],
             'conditions': [
@@ -171,12 +151,15 @@
               }],
             ],
           },
+          'conditions': [
+            ['"<(library)" == "shared_library"', {
+              'cflags': [ '-fPIC' ],
+            }],
+          ],
         }],
         [ 'OS=="mac"', {
-          'include_dirs': [ 'src/ares/config_darwin' ],
-          'sources': [ 'src/unix/darwin.c' ],
-          'link_settings': {
->>>>>>> deeec421
+          'sources': [ 'src/unix/darwin.c', 'src/unix/fsevents.c' ],
+          'link_settings': {
             'libraries': [
               '$(SDKROOT)/System/Library/Frameworks/CoreServices.framework',
             ],
@@ -224,7 +207,7 @@
             '_XOPEN_SOURCE=500',
             'EV_CONFIG_H="config_aix.h"',
           ],
-          'direct_dependent_settings': {
+          'link_settings': {
             'libraries': [
               '-lperfstat',
             ],
@@ -252,7 +235,7 @@
           'defines': [
             'EV_CONFIG_H="config_netbsd.h"',
           ],
-          'direct_dependent_settings': {
+          'link_settings': {
             'libraries': [
               '-lkvm',
             ],
